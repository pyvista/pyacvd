<<<<<<< HEAD
# See https://pre-commit.ci/
ci:
  autofix_prs: true
  autoupdate_schedule: quarterly

repos:
- repo: https://github.com/astral-sh/ruff-pre-commit
  rev: v0.6.1
  hooks:
  - id: ruff
    args: [--fix, --exit-non-zero-on-fix]
    exclude: ^(docs/|tests)
  - id: ruff-format

- repo: https://github.com/keewis/blackdoc
  rev: v0.3.9
=======
ci:
  autofix_prs: true
  autoupdate_schedule: quarterly
repos:
- repo: https://github.com/astral-sh/ruff-pre-commit
  rev: v0.4.8
>>>>>>> cfdc7fae
  hooks:
  - id: blackdoc
    exclude: README.rst

- repo: https://github.com/codespell-project/codespell
  rev: v2.3.0
  hooks:
  - id: codespell
    args: [--skip=*.vt*]

- repo: https://github.com/pycqa/pydocstyle
  rev: 6.3.0
  hooks:
  - id: pydocstyle
    additional_dependencies: [tomli==2.0.1]
    files: ^src/stl_reader/.*\.py

- repo: https://github.com/pre-commit/pre-commit-hooks
  rev: v4.6.0
  hooks:
  - id: check-merge-conflict
  - id: debug-statements
  - id: trailing-whitespace

# - repo: https://github.com/pre-commit/mirrors-mypy
#   rev: v1.10.1
#   hooks:
#   - id: mypy
#     additional_dependencies: [numpy>=2.0, npt-promote==0.1]

- repo: https://github.com/macisamuele/language-formatters-pre-commit-hooks
  rev: v2.14.0
  hooks:
  - id: pretty-format-toml
    args: [--autofix]
  - id: pretty-format-yaml
    args: [--autofix, --indent, '2']

- repo: https://github.com/pre-commit/mirrors-clang-format
  rev: v18.1.8
  hooks:
  - id: clang-format

- repo: https://github.com/python-jsonschema/check-jsonschema
<<<<<<< HEAD
  rev: 0.29.1
  hooks:
  - id: check-github-workflows

- repo: https://github.com/dzhu/rstfmt
  rev: v0.0.14
=======
  rev: 0.28.4
>>>>>>> cfdc7fae
  hooks:
  - id: rstfmt<|MERGE_RESOLUTION|>--- conflicted
+++ resolved
@@ -1,44 +1,28 @@
-<<<<<<< HEAD
-# See https://pre-commit.ci/
-ci:
-  autofix_prs: true
-  autoupdate_schedule: quarterly
-
-repos:
-- repo: https://github.com/astral-sh/ruff-pre-commit
-  rev: v0.6.1
-  hooks:
-  - id: ruff
-    args: [--fix, --exit-non-zero-on-fix]
-    exclude: ^(docs/|tests)
-  - id: ruff-format
-
-- repo: https://github.com/keewis/blackdoc
-  rev: v0.3.9
-=======
 ci:
   autofix_prs: true
   autoupdate_schedule: quarterly
 repos:
 - repo: https://github.com/astral-sh/ruff-pre-commit
   rev: v0.4.8
->>>>>>> cfdc7fae
   hooks:
-  - id: blackdoc
-    exclude: README.rst
+    - id: ruff
+      args: [--fix, --exit-non-zero-on-fix]
+      exclude: ^(docs/|tests)
+    - id: ruff-format
 
 - repo: https://github.com/codespell-project/codespell
   rev: v2.3.0
   hooks:
   - id: codespell
-    args: [--skip=*.vt*]
+    args: ["--toml", "pyproject.toml"]
+    additional_dependencies: ["tomli"]
 
-- repo: https://github.com/pycqa/pydocstyle
-  rev: 6.3.0
-  hooks:
-  - id: pydocstyle
-    additional_dependencies: [tomli==2.0.1]
-    files: ^src/stl_reader/.*\.py
+# - repo: https://github.com/pycqa/pydocstyle
+#   rev: 6.1.1
+#   hooks:
+#   - id: pydocstyle
+#     additional_dependencies: [toml]
+#     exclude: "tests/"
 
 - repo: https://github.com/pre-commit/pre-commit-hooks
   rev: v4.6.0
@@ -46,36 +30,12 @@
   - id: check-merge-conflict
   - id: debug-statements
   - id: trailing-whitespace
+  - id: no-commit-to-branch
+    args: [--branch, main]
+  - id: requirements-txt-fixer
 
-# - repo: https://github.com/pre-commit/mirrors-mypy
-#   rev: v1.10.1
-#   hooks:
-#   - id: mypy
-#     additional_dependencies: [numpy>=2.0, npt-promote==0.1]
-
-- repo: https://github.com/macisamuele/language-formatters-pre-commit-hooks
-  rev: v2.14.0
+# this validates our github workflow files
+- repo: https://github.com/python-jsonschema/check-jsonschema
+  rev: 0.28.4
   hooks:
-  - id: pretty-format-toml
-    args: [--autofix]
-  - id: pretty-format-yaml
-    args: [--autofix, --indent, '2']
-
-- repo: https://github.com/pre-commit/mirrors-clang-format
-  rev: v18.1.8
-  hooks:
-  - id: clang-format
-
-- repo: https://github.com/python-jsonschema/check-jsonschema
-<<<<<<< HEAD
-  rev: 0.29.1
-  hooks:
-  - id: check-github-workflows
-
-- repo: https://github.com/dzhu/rstfmt
-  rev: v0.0.14
-=======
-  rev: 0.28.4
->>>>>>> cfdc7fae
-  hooks:
-  - id: rstfmt+    - id: check-github-workflows